## v1.4.2.0 [unreleased]
### Features
### UI Improvements
<<<<<<< HEAD
1. [#2848](https://github.com/influxdata/chronograf/pull/2848): Add ability to set a prefix and suffix on Single Stat and Gauge cell types
=======
1. [#2831](https://github.com/influxdata/chronograf/pull/2831): Rename 'Create Alerts' page to 'Manage Tasks'; Redesign page to improve clarity of purpose
>>>>>>> a647bdd4
### Bug Fixes
1. [#2821](https://github.com/influxdata/chronograf/pull/2821): Save only selected template variable values into dashboards for non csv template variables
1. [#2842](https://github.com/influxdata/chronograf/pull/2842): Use Generic APIKey for Oauth2 group lookup

## v1.4.1.3 [2018-02-14]
### Bug Fixes
1. [#2818](https://github.com/influxdata/chronograf/pull/2818): Allow self-signed certificates for Enterprise InfluxDB Meta nodes

## v1.4.1.2 [2018-02-13]
### Bug Fixes
1. [9321336](https://github.com/influxdata/chronograf/commit/9321336): Respect basepath when fetching server api routes
1. [#2812](https://github.com/influxdata/chronograf/pull/2812): Set default tempVar :interval: with data explorer csv download call.
1. [#2811](https://github.com/influxdata/chronograf/pull/2811): Display series with value of 0 in a cell legend

## v1.4.1.1 [2018-02-12]
### Features
1. [#2409](https://github.com/influxdata/chronograf/pull/2409): Allow multiple event handlers per rule
1. [#2709](https://github.com/influxdata/chronograf/pull/2709): Add "send test alert" button to test kapacitor alert configurations
1. [#2708](https://github.com/influxdata/chronograf/pull/2708): Link to kapacitor config panel from alert rule builder
1. [#2722](https://github.com/influxdata/chronograf/pull/2722): Add auto refresh widget to hosts list page
1. [#2784](https://github.com/influxdata/chronograf/pull/2784): Update go from 1.9.3 to 1.9.4
1. [#2765](https://github.com/influxdata/chronograf/pull/2765): Update to go 1.9.3 and node 6.12.3 for releases
1. [#2777](https://github.com/influxdata/chronograf/pull/2777): Allow user to delete themselves
1. [#2703](https://github.com/influxdata/chronograf/pull/2703): Add All Users page, visible only to super admins
1. [#2781](https://github.com/influxdata/chronograf/pull/2781): Introduce chronoctl binary for user CRUD operations
1. [#2699](https://github.com/influxdata/chronograf/pull/2699): Introduce Mappings to allow control over new user organization assignments
### UI Improvements
1. [#2698](https://github.com/influxdata/chronograf/pull/2698): Clarify terminology surrounding InfluxDB & Kapacitor connections
1. [#2746](https://github.com/influxdata/chronograf/pull/2746): Separate saving TICKscript from exiting editor page
1. [#2774](https://github.com/influxdata/chronograf/pull/2774): Enable Save (⌘ + Enter) and Cancel (Escape) hotkeys in Cell Editor Overlay
1. [#2788](https://github.com/influxdata/chronograf/pull/2788): Enable customization of Single Stat "Base Color"

### Bug Fixes
1. [#2684](https://github.com/influxdata/chronograf/pull/2684): Fix TICKscript Sensu alerts when no group by tags selected
1. [#2756](https://github.com/influxdata/chronograf/pull/2756): Display 200 most-recent TICKscript log messages; prevent overlapping
1. [#2757](https://github.com/influxdata/chronograf/pull/2757): Add "TO" to kapacitor SMTP config; improve config update error messages
1. [#2761](https://github.com/influxdata/chronograf/pull/2761): Remove cli options from sysvinit service file
1. [#2735](https://github.com/influxdata/chronograf/pull/2735): Remove cli options from systemd service file
1. [#2788](https://github.com/influxdata/chronograf/pull/2788): Fix disappearance of text in Single Stat graphs during editing
1. [#2780](https://github.com/influxdata/chronograf/pull/2780): Redirect to Alerts page after saving Alert Rule

## v1.4.0.1 [2018-1-9]
### Features
1. [#2690](https://github.com/influxdata/chronograf/pull/2690): Add separate CLI flag for canned sources, kapacitors, dashboards, and organizations
1. [#2672](https://github.com/influxdata/chronograf/pull/2672): Add telegraf interval configuration

### Bug Fixes
1. [#2689](https://github.com/influxdata/chronograf/pull/2689): Allow insecure (self-signed) certificates for kapacitor and influxdb
1. [#2664](https://github.com/influxdata/chronograf/pull/2664): Fix positioning of custom time indicator

## v1.4.0.0 [2017-12-22]
### UI Improvements
1. [#2652](https://github.com/influxdata/chronograf/pull/2652): Add page header with instructional copy when adding initial source for consistency and clearer UX

### Bug Fixes
1. [#2652](https://github.com/influxdata/chronograf/pull/2652): Make page render successfully when attempting to edit a source
1. [#2664](https://github.com/influxdata/chronograf/pull/2664): Fix CustomTimeIndicator positioning
1. [#2687](https://github.com/influxdata/chronograf/pull/2687): Remove series with "no value" from legend

## v1.4.0.0-rc2 [2017-12-21]
### UI Improvements
1. [#2632](https://github.com/influxdata/chronograf/pull/2632): Tell user which organization they switched into and what role they have whenever they switch, including on Source Page

### Bug Fixes
1. [#2639](https://github.com/influxdata/chronograf/pull/2639): Prevent SuperAdmin from modifying their own status
1. [#2632](https://github.com/influxdata/chronograf/pull/2632): Give SuperAdmin DefaultRole when switching to organization where they have no role
1. [#2642](https://github.com/influxdata/chronograf/pull/2642): Fix DE query config on first run

## v1.4.0.0-rc1 [2017-12-19]
### Features
1. [#2593](https://github.com/influxdata/chronograf/pull/2593): Add option to use files for dashboards, organizations, data sources, and kapacitors
1. [#2604](https://github.com/influxdata/chronograf/pull/2604): After chronograf version upgrade, backup database is created in ./backups

### UI Improvements
1. [#2492](https://github.com/influxdata/chronograf/pull/2492): Cleanup style on login page with multiple OAuth2 providers

### Bug Fixes
1. [#2502](https://github.com/influxdata/chronograf/pull/2502): Fix stale source data after updating or creating
1. [#2616](https://github.com/influxdata/chronograf/pull/2616): Fix cell editing so query data choices are kept when updating a cell
1. [#2612](https://github.com/influxdata/chronograf/pull/2612): Allow days as a valid duration value

## v1.4.0.0-beta2 [2017-12-14]
### UI Improvements
1. [#2502](https://github.com/influxdata/chronograf/pull/2502): Fix cursor flashing between default and pointer
1. [#2598](https://github.com/influxdata/chronograf/pull/2598): Allow appendage of a suffix to single stat visualizations
1. [#2598](https://github.com/influxdata/chronograf/pull/2598): Allow optional colorization of text instead of background on single stat visualizations

### Bug Fixes
1. [#2528](https://github.com/influxdata/chronograf/pull/2528): Fix template rendering to ignore template if not in query
1. [#2563](https://github.com/influxdata/chronograf/pull/2563): Fix graph inversion if user input y-axis min greater than max

## v1.4.0.0-beta1 [2017-12-07]
### Features
1. [#2506](https://github.com/influxdata/chronograf/pull/2506): Add support for multiple organizations, multiple users with role-based access control, and private instances
1. [#2188](https://github.com/influxdata/chronograf/pull/2188): Add Kapacitor logs to the TICKscript editor
1. [#2385](https://github.com/influxdata/chronograf/pull/2385): Add time shift feature to DataExplorer and Dashboards
1. [#2426](https://github.com/influxdata/chronograf/pull/2426): Add auto group by time to Data Explorer
1. [#2479](https://github.com/influxdata/chronograf/pull/2479): Support authentication for Enterprise Meta Nodes
1. [#2456](https://github.com/influxdata/chronograf/pull/2456): Add boolean thresholds for kapacitor threshold alerts
1. [#2460](https://github.com/influxdata/chronograf/pull/2460): Update kapacitor alerts to cast to float before sending to influx
1. [#2400](https://github.com/influxdata/chronograf/pull/2400): Allow override of generic oauth2 keys for email

### UI Improvements
1. [#2410](https://github.com/influxdata/chronograf/pull/2410): Introduce customizable Gauge visualization type for dashboard cells
1. [#2427](https://github.com/influxdata/chronograf/pull/2427): Improve performance of Hosts, Alert History, and TICKscript logging pages when there are many items to display
1. [#2384](https://github.com/influxdata/chronograf/pull/2384): Add filtering by name to Dashboard index page
1. [#2477](https://github.com/influxdata/chronograf/pull/2477): Improve performance of hoverline rendering

### Bug Fixes
1. [#2449](https://github.com/influxdata/chronograf/pull/2449): Fix .jsdep step fails when LDFLAGS is exported
1. [#2157](https://github.com/influxdata/chronograf/pull/2157): Fix logscale producing console errors when only one point in graph
1. [#2158](https://github.com/influxdata/chronograf/pull/2158): Fix 'Cannot connect to source' false error flag on Dashboard page
1. [#2167](https://github.com/influxdata/chronograf/pull/2167): Add fractions of seconds to time field in csv export
1. [#2087](https://github.com/influxdata/chronograf/pull/2087): Fix Chronograf requiring Telegraf's CPU and system plugins to ensure that all Apps appear on the HOST LIST page.
1. [#2222](https://github.com/influxdata/chronograf/pull/2222): Fix template variables in dashboard query building.
1. [#2291](https://github.com/influxdata/chronograf/pull/2291): Fix several kapacitor alert creation panics.
1. [#2303](https://github.com/influxdata/chronograf/pull/2303): Add shadow-utils to RPM release packages
1. [#2292](https://github.com/influxdata/chronograf/pull/2292): Source extra command line options from defaults file
1. [#2327](https://github.com/influxdata/chronograf/pull/2327): After CREATE/DELETE queries, refresh list of databases in Data Explorer
1. [#2327](https://github.com/influxdata/chronograf/pull/2327): Visualize CREATE/DELETE queries with Table view in Data Explorer
1. [#2329](https://github.com/influxdata/chronograf/pull/2329): Include tag values alongside measurement name in Data Explorer result tabs
1. [#2410](https://github.com/influxdata/chronograf/pull/2410): Redesign cell display options panel
1. [#2386](https://github.com/influxdata/chronograf/pull/2386): Fix queries that include regex, numbers and wildcard
1. [#2398](https://github.com/influxdata/chronograf/pull/2398): Fix apps on hosts page from parsing tags with null values
1. [#2408](https://github.com/influxdata/chronograf/pull/2408): Fix updated Dashboard names not updating dashboard list
1. [#2444](https://github.com/influxdata/chronograf/pull/2444): Fix create dashboard button
1. [#2416](https://github.com/influxdata/chronograf/pull/2416): Fix default y-axis labels not displaying properly
1. [#2423](https://github.com/influxdata/chronograf/pull/2423): Gracefully scale Template Variables Manager overlay on smaller displays
1. [#2426](https://github.com/influxdata/chronograf/pull/2426): Fix Influx Enterprise users from deletion in race condition
1. [#2467](https://github.com/influxdata/chronograf/pull/2467): Fix oauth2 logout link not having basepath
1. [#2466](https://github.com/influxdata/chronograf/pull/2466): Fix supplying a role link to sources that do not have a metaURL
1. [#2477](https://github.com/influxdata/chronograf/pull/2477): Fix hoverline intermittently not rendering
1. [#2483](https://github.com/influxdata/chronograf/pull/2483): Update MySQL pre-canned dashboard to have query derivative correctly

### Features
1. [#2188](https://github.com/influxdata/chronograf/pull/2188): Add Kapacitor logs to the TICKscript editor
1. [#2384](https://github.com/influxdata/chronograf/pull/2384): Add filtering by name to Dashboard index page
1. [#2385](https://github.com/influxdata/chronograf/pull/2385): Add time shift feature to DataExplorer and Dashboards
1. [#2400](https://github.com/influxdata/chronograf/pull/2400): Allow override of generic oauth2 keys for email
1. [#2426](https://github.com/influxdata/chronograf/pull/2426): Add auto group by time to Data Explorer
1. [#2456](https://github.com/influxdata/chronograf/pull/2456): Add boolean thresholds for kapacitor threshold alerts
1. [#2460](https://github.com/influxdata/chronograf/pull/2460): Update kapacitor alerts to cast to float before sending to influx
1. [#2479](https://github.com/influxdata/chronograf/pull/2479): Support authentication for Enterprise Meta Nodes
1. [#2477](https://github.com/influxdata/chronograf/pull/2477): Improve performance of hoverline rendering

### UI Improvements

## v1.3.10.0 [2017-10-24]
### Bug Fixes
1. [#2095](https://github.com/influxdata/chronograf/pull/2095): Improve the copy in the retention policy edit page
1. [#2122](https://github.com/influxdata/chronograf/pull/2122): Fix 'Could not connect to source' bug on source creation with unsafe-ssl
1. [#2093](https://github.com/influxdata/chronograf/pull/2093): Fix when exporting `SHOW DATABASES` CSV has bad data
1. [#2098](https://github.com/influxdata/chronograf/pull/2098): Fix not-equal-to highlighting in Kapacitor Rule Builder
1. [#2130](https://github.com/influxdata/chronograf/pull/2130): Fix undescriptive error messages for database and retention policy creation
1. [#2135](https://github.com/influxdata/chronograf/pull/2135): Fix drag and drop cancel button when writing data in the data explorer
1. [#2128](https://github.com/influxdata/chronograf/pull/2128): Fix persistence of "SELECT AS" statements in queries

### Features
1. [#2083](https://github.com/influxdata/chronograf/pull/2083): Every dashboard can now have its own time range
1. [#2045](https://github.com/influxdata/chronograf/pull/2045): Add CSV download option in dashboard cells
1. [#2133](https://github.com/influxdata/chronograf/pull/2133): Implicitly prepend source urls with http://
1. [#2127](https://github.com/influxdata/chronograf/pull/2127): Add support for graph zooming and point display on the millisecond-level
1. [#2103](https://github.com/influxdata/chronograf/pull/2103): Add manual refresh button for Dashboard, Data Explorer, and Host Pages

### UI Improvements
1. [#2111](https://github.com/influxdata/chronograf/pull/2111): Increase size of Cell Editor query tabs to reveal more of their query strings
1. [#2120](https://github.com/influxdata/chronograf/pull/2120): Improve appearance of Admin Page tabs on smaller screens
1. [#2119](https://github.com/influxdata/chronograf/pull/2119): Add cancel button to TICKscript editor
1. [#2104](https://github.com/influxdata/chronograf/pull/2104): Redesign dashboard naming & renaming interaction
1. [#2104](https://github.com/influxdata/chronograf/pull/2104): Redesign dashboard switching dropdown

## v1.3.9.0 [2017-10-06]
### Bug Fixes
1. [#2004](https://github.com/influxdata/chronograf/pull/2004): Fix Data Explorer disappearing query templates in dropdown
1. [#2006](https://github.com/influxdata/chronograf/pull/2006): Fix missing alert for duplicate db name
1. [#2015](https://github.com/influxdata/chronograf/pull/2015): Chronograf shows real status for windows hosts when metrics are saved in non-default db - thank you, @ar7z1!
1. [#2019](https://github.com/influxdata/chronograf/pull/2006): Fix false error warning for duplicate kapacitor name
1. [#2018](https://github.com/influxdata/chronograf/pull/2018): Fix unresponsive display options and query builder in dashboards
1. [#2004](https://github.com/influxdata/chronograf/pull/2004): Fix DE query templates dropdown disappearance
1. [#2006](https://github.com/influxdata/chronograf/pull/2006): Fix no alert for duplicate db name
1. [#2015](https://github.com/influxdata/chronograf/pull/2015): Chronograf shows real status for windows hosts when metrics are saved in non-default db - thank you, @ar7z1!
1. [#2019](https://github.com/influxdata/chronograf/pull/2006): Fix false error warning for duplicate kapacitor name
1. [#2018](https://github.com/influxdata/chronograf/pull/2018): Fix unresponsive display options and query builder in dashboards
1. [#1996](https://github.com/influxdata/chronograf/pull/1996): Able to switch InfluxDB sources on a per graph basis

### Features
1. [#1885](https://github.com/influxdata/chronograf/pull/1885): Add `fill` options to data explorer and dashboard queries
1. [#1978](https://github.com/influxdata/chronograf/pull/1978): Support editing kapacitor TICKscript
1. [#1721](https://github.com/influxdata/chronograf/pull/1721): Introduce the TICKscript editor UI
1. [#1992](https://github.com/influxdata/chronograf/pull/1992): Add .csv download button to data explorer
1. [#2082](https://github.com/influxdata/chronograf/pull/2082): Add Data Explorer InfluxQL query and location query synchronization, so queries can be shared via a a URL
1. [#1996](https://github.com/influxdata/chronograf/pull/1996): Able to switch InfluxDB sources on a per graph basis
1. [#2041](https://github.com/influxdata/chronograf/pull/2041): Add now() as an option in the Dashboard date picker

### UI Improvements
1. [#2002](https://github.com/influxdata/chronograf/pull/2002): Require a second click when deleting a dashboard cell
1. [#2002](https://github.com/influxdata/chronograf/pull/2002): Sort database list in Schema Explorer alphabetically
1. [#2002](https://github.com/influxdata/chronograf/pull/2002): Improve usability of dashboard cell context menus
1. [#2002](https://github.com/influxdata/chronograf/pull/2002): Move dashboard cell renaming UI into Cell Editor Overlay
1. [#2040](https://github.com/influxdata/chronograf/pull/2040): Prevent the legend from overlapping graphs at the bottom of the screen
1. [#2054](https://github.com/influxdata/chronograf/pull/2054): Add a "Plus" icon to every button with an Add or Create action for clarity and consistency
1. [#2052](https://github.com/influxdata/chronograf/pull/2052): Make hovering over series smoother
1. [#2071](https://github.com/influxdata/chronograf/pull/2071): Reduce the number of pixels per cell to one point per 3 pixels
1. [#2072](https://github.com/influxdata/chronograf/pull/2072): Remove tabs from Data Explorer
1. [#2057](https://github.com/influxdata/chronograf/pull/2057): Improve appearance of placeholder text in inputs
1. [#2057](https://github.com/influxdata/chronograf/pull/2057): Add ability to use "Default" values in Source Connection form
1. [#2069](https://github.com/influxdata/chronograf/pull/2069): Display name & port in SourceIndicator tooltip
1. [#2078](https://github.com/influxdata/chronograf/pull/2078): Improve UX/UI of Kapacitor Rule Builder to be more intuitive
1. [#2078](https://github.com/influxdata/chronograf/pull/2078): Rename "Measurements" to "Measurements & Tags" in Query Builder

## v1.3.8.1 [unreleased]
### Bug Fixes
### Features

### UI Improvements

## v1.3.8.0 [2017-09-07]
### Bug Fixes
1. [#1886](https://github.com/influxdata/chronograf/pull/1886): Fix the limit of 100 alert rules on alert rules page
1. [#1930](https://github.com/influxdata/chronograf/pull/1930): Fix graphs when y-values are constant
1. [#1951](https://github.com/influxdata/chronograf/pull/1951): Fix crosshair not being removed when user leaves graph
1. [#1943](https://github.com/influxdata/chronograf/pull/1943): Fix inability to add kapacitor from source page on fresh install
1. [#1947](https://github.com/influxdata/chronograf/pull/1947): Fix DataExplorer crashing if a field property is not present in the queryConfig
1. [#1957](https://github.com/influxdata/chronograf/pull/1957): Fix the max y value of stacked graphs preventing display of the upper bounds of the chart
1. [#1969](https://github.com/influxdata/chronograf/pull/1969): Fix for delayed selection of template variables using URL query params
1. [#1982](https://github.com/influxdata/chronograf/pull/1982): Fix return code on meta nodes when raft redirects to leader

### Features
1. [#1928](https://github.com/influxdata/chronograf/pull/1928): Add prefix, suffix, scale, and other y-axis formatting for cells in dashboards
1. [#1934](https://github.com/influxdata/chronograf/pull/1934): Update the group by time when zooming in graphs
1. [#1945](https://github.com/influxdata/chronograf/pull/1945): Add the ability to link directly to presentation mode in dashboards with the `present` boolean query parameter in the URL
1. [#1969](https://github.com/influxdata/chronograf/pull/1969): Add the ability to select a template variable via a URL parameter

### UI Improvements
1. [#1933](https://github.com/influxdata/chronograf/pull/1933): Use line-stacked graph type for memory information - thank you, @Joxit!
1. [#1940](https://github.com/influxdata/chronograf/pull/1940): Improve cell sizes in Admin Database tables
1. [#1942](https://github.com/influxdata/chronograf/pull/1942): Polish appearance of optional alert parameters in Kapacitor rule builder
1. [#1944](https://github.com/influxdata/chronograf/pull/1944): Add active state for Status page navbar icon
1. [#1944](https://github.com/influxdata/chronograf/pull/1944): Improve UX of navigation to a sub-nav item in the navbar
1. [#1971](https://github.com/influxdata/chronograf/pull/1971): Resolve confusing deadman trigger alert rule UI

## v1.3.7.0 [2017-08-23]
### Features
1. [#1928](https://github.com/influxdata/chronograf/pull/1928): Add prefix, suffix, scale, and other y-axis formatting

### UI Improvements

## v1.3.7.0
### Bug Fixes
1. [#1795](https://github.com/influxdata/chronograf/pull/1795): Fix uptime status on Windows hosts running Telegraf
1. [#1715](https://github.com/influxdata/chronograf/pull/1715): Chronograf now renders on IE11.
1. [#1870](https://github.com/influxdata/chronograf/pull/1870): Fix console error for placing prop on div
1. [#1864](https://github.com/influxdata/chronograf/pull/1864): Fix Write Data form upload button and add `onDragExit` handler
1. [#1891](https://github.com/influxdata/chronograf/pull/1891): Fix Kapacitor config for PagerDuty via the UI
1. [#1872](https://github.com/influxdata/chronograf/pull/1872): Prevent stats in the legend from wrapping line

### Features
1. [#1863](https://github.com/influxdata/chronograf/pull/1863): Improve 'new-sources' server flag example by adding 'type' key

### UI Improvements
1. [#1862](https://github.com/influxdata/chronograf/pull/1862): Show "Add Graph" button on cells with no queries

## v1.3.6.1 [2017-08-14]
**Upgrade Note** This release (1.3.6.1) fixes a possibly data corruption issue with dashboard cells' graph types. If you upgraded to 1.3.6.0 and visited any dashboard, once you have then upgraded to this release (1.3.6.1) you will need to manually reset the graph type for every cell via the cell's caret --> Edit --> Display Options. If you upgraded directly to 1.3.6.1, you should not experience this issue.

## Bug Fixes
1. [#1795](https://github.com/influxdata/chronograf/pull/1795): Fix uptime status on Windows hosts running Telegraf
1. [#1715](https://github.com/influxdata/chronograf/pull/1715): Chronograf now renders on IE11.
1. [#1870](https://github.com/influxdata/chronograf/pull/1870): Fix console error for placing prop on div
1. [#1864](https://github.com/influxdata/chronograf/pull/1864): Fix Write Data form upload button and add `onDragExit` handler
1. [#1866](https://github.com/influxdata/chronograf/pull/1866): Fix missing cell type (and consequently single-stat)
1. [#1891](https://github.com/influxdata/chronograf/pull/1891): Fix Kapacitor config for PagerDuty via the UI
1. [#1897](https://github.com/influxdata/chronograf/pull/1897): Fix regression from [#1864](https://github.com/influxdata/chronograf/pull/1864) and redesign drag & drop interaction
1. [#1872](https://github.com/influxdata/chronograf/pull/1872): Prevent stats in the legend from wrapping line
1. [#1899](https://github.com/influxdata/chronograf/pull/1899): Fix raw query editor in Data Explorer not using selected time
1. [#1922](https://github.com/influxdata/chronograf/pull/1922): Fix Safari display issues in the Cell Editor display options
1. [#1715](https://github.com/influxdata/chronograf/pull/1715): Chronograf now renders on IE11.
1. [#1866](https://github.com/influxdata/chronograf/pull/1866): Fix missing cell type (and consequently single-stat)
1. [#1866](https://github.com/influxdata/chronograf/pull/1866): Fix data corruption issue with dashboard graph types
    **Note**: If you upgraded to 1.3.6.0 and visited any dashboard, you will need to manually reset the graph type for every cell via the cell's caret -> Edit -> Display Options.
1. [#1870](https://github.com/influxdata/chronograf/pull/1870): Fix console error for placing prop on div
1. [#1845](https://github.com/influxdata/chronograf/pull/1845): Fix inaccessible scroll bar in Data Explorer table
1. [#1866](https://github.com/influxdata/chronograf/pull/1866): Fix non-persistence of dashboard graph types
1. [#1872](https://github.com/influxdata/chronograf/pull/1872): Prevent stats in the legend from wrapping line


### Features
1. [#1863](https://github.com/influxdata/chronograf/pull/1863): Improve 'new-sources' server flag example by adding 'type' key
1. [#1898](https://github.com/influxdata/chronograf/pull/1898): Add an input and validation to custom time range calendar dropdowns
1. [#1904](https://github.com/influxdata/chronograf/pull/1904): Add support for selecting template variables with URL params
1. [#1859](https://github.com/influxdata/chronograf/pull/1859): Add y-axis controls to the API for layouts

### UI Improvements
1. [#1862](https://github.com/influxdata/chronograf/pull/1862): Show "Add Graph" button on cells with no queries

## v1.3.6.1 [2017-08-14]
**Upgrade Note** This release (1.3.6.1) fixes a possibly data corruption issue with dashboard cells' graph types. If you upgraded to 1.3.6.0 and visited any dashboard, once you have then upgraded to this release (1.3.6.1) you will need to manually reset the graph type for every cell via the cell's caret --> Edit --> Display Options. If you upgraded directly to 1.3.6.1, you should not experience this issue.

### Bug Fixes
1. [#1845](https://github.com/influxdata/chronograf/pull/1845): Fix inaccessible scroll bar in Data Explorer table
1. [#1866](https://github.com/influxdata/chronograf/pull/1866): Fix non-persistence of dashboard graph types

### Features
1. [#1859](https://github.com/influxdata/chronograf/pull/1859): Add y-axis controls to the API for layouts

### UI Improvements
1. [#1846](https://github.com/influxdata/chronograf/pull/1846): Increase screen real estate of Query Maker in the Cell Editor Overlay

## v1.3.6.0 [2017-08-08]
### Bug Fixes
1. [#1798](https://github.com/influxdata/chronograf/pull/1798): Fix domain not updating in visualizations when changing time range manually
1. [#1799](https://github.com/influxdata/chronograf/pull/1799): Prevent console error spam from Dygraph's synchronize method when a dashboard has only one graph
1. [#1813](https://github.com/influxdata/chronograf/pull/1813): Guarantee UUID for each Alert Table key to prevent dropping items when keys overlap
1. [#1795](https://github.com/influxdata/chronograf/pull/1795): Fix uptime status on Windows hosts running Telegraf
1. [#1715](https://github.com/influxdata/chronograf/pull/1715): Chronograf now renders properly on IE11.

### Features
1. [#1744](https://github.com/influxdata/chronograf/pull/1744): Add a few time range shortcuts to the custom time range menu
1. [#1714](https://github.com/influxdata/chronograf/pull/1714): Add ability to edit a dashboard graph's y-axis bounds
1. [#1714](https://github.com/influxdata/chronograf/pull/1714): Add ability to edit a dashboard graph's y-axis label
1. [#1744](https://github.com/influxdata/chronograf/pull/1744): Add a few pre-set time range selections to the custom time range menu-- be sure to add a sensible GROUP BY
1. [#1744](https://github.com/influxdata/chronograf/pull/1744): Add a few time range shortcuts to the custom time range menu

### UI Improvements
1. [#1796](https://github.com/influxdata/chronograf/pull/1796): Add spinner write data modal to indicate data is being written
1. [#1805](https://github.com/influxdata/chronograf/pull/1805): Fix bar graphs overlapping
1. [#1805](https://github.com/influxdata/chronograf/pull/1805): Assign a series consistent coloring when it appears in multiple cells
1. [#1800](https://github.com/influxdata/chronograf/pull/1800): Increase size of line protocol manual entry in Data Explorer's Write Data overlay
1. [#1812](https://github.com/influxdata/chronograf/pull/1812): Improve error message when request for Status Page News Feed fails
1. [#1858](https://github.com/influxdata/chronograf/pull/1858): Provide affirmative UI choice for 'auto' in DisplayOptions with new toggle-based component

## v1.3.5.0 [2017-07-27]
### Bug Fixes
1. [#1708](https://github.com/influxdata/chronograf/pull/1708): Fix z-index issue in dashboard cell context menu
1. [#1752](https://github.com/influxdata/chronograf/pull/1752): Clarify BoltPath server flag help text by making example the default path
1. [#1703](https://github.com/influxdata/chronograf/pull/1703): Fix cell name cancel not reverting to original name
1. [#1751](https://github.com/influxdata/chronograf/pull/1751): Fix typo that may have affected PagerDuty node creation in Kapacitor
1. [#1756](https://github.com/influxdata/chronograf/pull/1756): Prevent 'auto' GROUP BY as option in Kapacitor rule builder when applying a function to a field
1. [#1773](https://github.com/influxdata/chronograf/pull/1773): Prevent clipped buttons in Rule Builder, Data Explorer, and Configuration pages
1. [#1776](https://github.com/influxdata/chronograf/pull/1776): Fix JWT for the write path
1. [#1777](https://github.com/influxdata/chronograf/pull/1777): Disentangle client Kapacitor rule creation from Data Explorer query creation

### Features
1. [#1717](https://github.com/influxdata/chronograf/pull/1717): View server generated TICKscripts
1. [#1681](https://github.com/influxdata/chronograf/pull/1681): Add the ability to select Custom Time Ranges in the Hostpages, Data Explorer, and Dashboards
1. [#1752](https://github.com/influxdata/chronograf/pull/1752): Clarify BoltPath server flag help text by making example the default path
1. [#1738](https://github.com/influxdata/chronograf/pull/1738): Add shared secret JWT authorization to InfluxDB
1. [#1724](https://github.com/influxdata/chronograf/pull/1724): Add Pushover alert support
1. [#1762](https://github.com/influxdata/chronograf/pull/1762): Restore all supported Kapacitor services when creating rules, and add most optional message parameters
1. [#1681](https://github.com/influxdata/chronograf/pull/1681): Add the ability to select Custom Time Ranges in the Hostpages, Data Explorer, and Dashboards.
1. [#1717](https://github.com/influxdata/chronograf/pull/1717): View server generated TICKscripts

### UI Improvements
1. [#1707](https://github.com/influxdata/chronograf/pull/1707): Polish alerts table in status page to wrap text less
1. [#1770](https://github.com/influxdata/chronograf/pull/1770): Specify that version is for Chronograf on Configuration page
1. [#1779](https://github.com/influxdata/chronograf/pull/1779): Move custom time range indicator on cells into corner when in presentation mode
1. [#1779](https://github.com/influxdata/chronograf/pull/1779): Highlight legend "Snip" toggle when active

## v1.3.4.0 [2017-07-10]
### Bug Fixes
1. [#1612](https://github.com/influxdata/chronograf/pull/1612): Disallow writing to \_internal in the Data Explorer
1. [#1655](https://github.com/influxdata/chronograf/pull/1655): Add more than one color to Line+Stat graphs
1. [#1688](https://github.com/influxdata/chronograf/pull/1688): Fix updating Retention Policies in single-node InfluxDB instances
1. [#1689](https://github.com/influxdata/chronograf/pull/1689): Lock the width of Template Variable dropdown menus to the size of their longest option

### Features
1. [#1645](https://github.com/influxdata/chronograf/pull/1645): Add Auth0 as a supported OAuth2 provider
1. [#1660](https://github.com/influxdata/chronograf/pull/1660): Add ability to add custom links to User menu via server CLI or ENV vars
1. [#1660](https://github.com/influxdata/chronograf/pull/1660): Allow users to configure custom links on startup that will appear under the User menu in the sidebar
1. [#1674](https://github.com/influxdata/chronograf/pull/1674): Add support for Auth0 organizations
1. [#1695](https://github.com/influxdata/chronograf/pull/1695): Allow users to configure InfluxDB and Kapacitor sources on startup

### UI Improvements
1. [#1644](https://github.com/influxdata/chronograf/pull/1644): Redesign Alerts History table on Status Page to have sticky headers
1. [#1581](https://github.com/influxdata/chronograf/pull/1581): Refresh Template Variable values on Dashboard page load
1. [#1655](https://github.com/influxdata/chronograf/pull/1655): Display current version of Chronograf at the bottom of Configuration page
1. [#1655](https://github.com/influxdata/chronograf/pull/1655): Redesign Dashboards table and sort them alphabetically
1. [#1655](https://github.com/influxdata/chronograf/pull/1655): Bring design of navigation sidebar in line with Branding Documentation

## v1.3.3.3 [2017-06-21]
### Bug Fixes
1. [1651](https://github.com/influxdata/chronograf/pull/1651): Add back in x and y axes and revert some style changes on Line + Single Stat graphs

## v1.3.3.2 [2017-06-21]
### Bug Fixes

## v1.3.3.3 [2017-06-21]
### Bug Fixes
1. [1651](https://github.com/influxdata/chronograf/pull/1651): Add back in x and y axes and revert some style changes on Line + Single Stat graphs

## v1.3.3.2 [2017-06-21]
### Bug Fixes
1. [1650](https://github.com/influxdata/chronograf/pull/1650): Fix broken cpu reporting on hosts page and normalize InfluxQL

## v1.3.3.1 [2017-06-21]
### Bug Fixes
1. [#1641](https://github.com/influxdata/chronograf/pull/1641): Fix enable / disable being out of sync on Kapacitor Rules Page

### Features
1. [#1647](https://github.com/influxdata/chronograf/pull/1647): Add file uploader to Data Explorer for write protocol
### UI Improvements
1. [#1642](https://github.com/influxdata/chronograf/pull/1642): Do not prefix basepath to external link for news feed

## v1.3.3.0 [2017-06-19]

### Bug Fixes
1. [#1512](https://github.com/influxdata/chronograf/pull/1512): Prevent legend from flowing over window bottom bound
1. [#1600](https://github.com/influxdata/chronograf/pull/1600): Prevent Kapacitor configurations from having the same name
1. [#1600](https://github.com/influxdata/chronograf/pull/1600): Limit Kapacitor configuration names to 33 characters to fix display bug
1. [#1622](https://github.com/influxdata/chronograf/pull/1622): Use function selector grid in Kapacitor rule builder query maker instead of dropdown

### Features
1. [#1512](https://github.com/influxdata/chronograf/pull/1512): Synchronize vertical crosshair at same time across all graphs in a dashboard
1. [#1609](https://github.com/influxdata/chronograf/pull/1609): Add automatic GROUP BY (time) functionality to dashboards
1. [#1608](https://github.com/influxdata/chronograf/pull/1608): Add a Status Page with Recent Alerts bar graph, Recent Alerts table, News Feed, and Getting Started widgets

### UI Improvements
1. [#1512](https://github.com/influxdata/chronograf/pull/1512): When dashboard time range is changed, reset graphs that are zoomed in
1. [#1599](https://github.com/influxdata/chronograf/pull/1599): Bar graph option added to dashboard
1. [#1600](https://github.com/influxdata/chronograf/pull/1600): Redesign source management table to be more intuitive
1. [#1600](https://github.com/influxdata/chronograf/pull/1600): Redesign Line + Single Stat cells to appear more like a sparkline, and improve legibility
1. [#1639](https://github.com/influxdata/chronograf/pull/1639): Improve graph synchronization performance

## v1.3.2.1 [2017-06-06]

### Bug Fixes
1. [#1594](https://github.com/influxdata/chronograf/pull/1594): Restore Line + Single Stat styles

## v1.3.2.0 [2017-06-05]

### Bug Fixes
1. [#1530](https://github.com/influxdata/chronograf/pull/1530): Update the query config's field ordering to always match the input query
1. [#1535](https://github.com/influxdata/chronograf/pull/1535): Allow users to add functions to existing Kapacitor rules
1. [#1564](https://github.com/influxdata/chronograf/pull/1564): Fix logout menu item regression
1. [#1562](https://github.com/influxdata/chronograf/pull/1562): Fix InfluxQL parsing with multiple tag values for a tag key
1. [#1582](https://github.com/influxdata/chronograf/pull/1582): Fix load localStorage and warning UX on fresh Chronograf install
1. [#1584](https://github.com/influxdata/chronograf/pull/1584): Show submenus when the alert notification is present

### Features
  1. [#1537](https://github.com/influxdata/chronograf/pull/1537): Add UI to the Data Explorer for [writing data to InfluxDB](https://docs.influxdata.com/chronograf/latest/guides/transition-web-admin-interface/#writing-data)

### UI Improvements
  1. [#1508](https://github.com/influxdata/chronograf/pull/1508): Make the enter and escape keys perform as expected when renaming dashboards
  1. [#1524](https://github.com/influxdata/chronograf/pull/1524): Improve copy on the Kapacitor configuration page
  1. [#1549](https://github.com/influxdata/chronograf/pull/1549): Reset graph zoom when the user selects a new time range
  1. [#1544](https://github.com/influxdata/chronograf/pull/1544): Upgrade to new version of Influx Theme, and remove excess stylesheets
  1. [#1567](https://github.com/influxdata/chronograf/pull/1567): Replace the user icon with a solid style
  1. [#1561](https://github.com/influxdata/chronograf/pull/1561): Disable query save in cell editor mode if the query does not have a database, measurement, and field
  1. [#1575](https://github.com/influxdata/chronograf/pull/1575): Improve UX of applying functions to fields in the query builder
  1. [#1560](https://github.com/influxdata/chronograf/pull/1560): Apply mean to fields by default

## v1.3.1.0 [2017-05-22]

### Release notes

In versions 1.3.1+, installing a new version of Chronograf automatically clears the localStorage settings.

### Bug Fixes
  1. [#1450](https://github.com/influxdata/chronograf/pull/1450): Fix infinite spinner when `/chronograf` is a [basepath](https://docs.influxdata.com/chronograf/v1.3/administration/configuration/#p-basepath)
  1. [#1472](https://github.com/influxdata/chronograf/pull/1472): Remove the query templates dropdown from dashboard cell editor mode
  1. [#1458](https://github.com/influxdata/chronograf/pull/1458): New versions of Chronograf automatically clear localStorage settings
  1. [#1464](https://github.com/influxdata/chronograf/pull/1464): Fix the backwards sort arrows in table column headers
  1. [#1464](https://github.com/influxdata/chronograf/pull/1464): Fix the loading spinner on graphs
  1. [#1485](https://github.com/influxdata/chronograf/pull/1485): Filter out any template variable values that are empty, whitespace, or duplicates
  1. [#1484](https://github.com/influxdata/chronograf/pull/1484): Allow user to select SingleStat as Visualization Type before adding any queries and continue to be able to click Add Query
  1. [#1349](https://github.com/influxdata/chronograf/pull/1349): Add query for windows uptime
  1. [#1484](https://github.com/influxdata/chronograf/pull/1484): Allow users to click the add query button after selecting singleStat as the [visualization type](https://docs.influxdata.com/chronograf/v1.3/troubleshooting/frequently-asked-questions/#what-visualization-types-does-chronograf-support)
  1. [#1349](https://github.com/influxdata/chronograf/pull/1349): Add a query for windows uptime - thank you, @brianbaker!

### Features
  1. [#1477](https://github.com/influxdata/chronograf/pull/1477): Add log [event handler](https://docs.influxdata.com/chronograf/v1.3/troubleshooting/frequently-asked-questions/#what-kapacitor-event-handlers-are-supported-in-chronograf) - thank you, @mpchadwick!
  1. [#1491](https://github.com/influxdata/chronograf/pull/1491): Update Go (golang) vendoring to dep and committed vendor directory
  1. [#1500](https://github.com/influxdata/chronograf/pull/1500): Add autocomplete functionality to [template variable](https://docs.influxdata.com/chronograf/v1.3/guides/dashboard-template-variables/) dropdowns

### UI Improvements
  1. [#1451](https://github.com/influxdata/chronograf/pull/1451): Refactor scrollbars to support non-webkit browsers
  1. [#1453](https://github.com/influxdata/chronograf/pull/1453): Increase the query builder's default height in cell editor mode and in the data explorer
  1. [#1453](https://github.com/influxdata/chronograf/pull/1453): Give QueryMaker a greater initial height than Visualization
  1. [#1475](https://github.com/influxdata/chronograf/pull/1475): Add ability to toggle visibility of the Template Control Bar
  1. [#1464](https://github.com/influxdata/chronograf/pull/1464): Make the [template variables](https://docs.influxdata.com/chronograf/v1.3/guides/dashboard-template-variables/) manager more space efficient
  1. [#1464](https://github.com/influxdata/chronograf/pull/1464): Add page spinners to pages that did not have them
  1. [#1464](https://github.com/influxdata/chronograf/pull/1464): Denote which source is connected in the sources table
  1. [#1464](https://github.com/influxdata/chronograf/pull/1464): Make the logout button consistent with design
  1. [#1478](https://github.com/influxdata/chronograf/pull/1478): Use milliseconds in the InfluxDB dashboard instead of nanoseconds
  1. [#1498](https://github.com/influxdata/chronograf/pull/1498): Notify users when local settings are cleared

## v1.3.0 [2017-05-09]

### Bug Fixes
  1. [#1364](https://github.com/influxdata/chronograf/pull/1364): Fix the link to home when using the `--basepath` option
  1. [#1370](https://github.com/influxdata/chronograf/pull/1370): Remove the notification to login on the login page
  1. [#1376](https://github.com/influxdata/chronograf/pull/1376): Support queries that perform math on functions
  1. [#1399](https://github.com/influxdata/chronograf/pull/1399): Prevent the creation of blank template variables
  1. [#1406](https://github.com/influxdata/chronograf/pull/1406): Ensure thresholds for Kapacitor Rule Alerts appear on page load
  1. [#1412](https://github.com/influxdata/chronograf/pull/1412): Update the Kapacitor configuration page when the configuration changes
  1. [#1407](https://github.com/influxdata/chronograf/pull/1407): Fix Authentication when using Chronograf with a set `basepath`
  1. [#1417](https://github.com/influxdata/chronograf/pull/1417): Support escaping from presentation mode in Safari
  1. [#1365](https://github.com/influxdata/chronograf/pull/1365): Show red indicator on Hosts Page for an offline host
  1. [#1379](https://github.com/influxdata/chronograf/pull/1379): Re-implement level colors on the alerts page
  1. [#1433](https://github.com/influxdata/chronograf/pull/1433): Fix router bug introduced by upgrading to react-router v3.0
  1. [#1435](https://github.com/influxdata/chronograf/pull/1435): Show legend on Line+Stat visualization type
  1. [#1436](https://github.com/influxdata/chronograf/pull/1436): Prevent queries with `:dashboardTime:` from breaking the query builder

### Features
  1. [#1382](https://github.com/influxdata/chronograf/pull/1382): Add line-protocol proxy for InfluxDB/InfluxEnterprise Cluster data sources
  1. [#1391](https://github.com/influxdata/chronograf/pull/1391): Add `:dashboardTime:` to support cell-specific time ranges on dashboards
  1. [#1201](https://github.com/influxdata/chronograf/pull/1201): Add support for enabling and disabling TICKscripts that were created outside Chronograf
  1. [#1401](https://github.com/influxdata/chronograf/pull/1401): Allow users to delete Kapacitor configurations

### UI Improvements
  1. [#1378](https://github.com/influxdata/chronograf/pull/1378): Save user-provided relative time ranges in cells
  1. [#1373](https://github.com/influxdata/chronograf/pull/1373): Improve how cell legends and options appear on dashboards
  1. [#1385](https://github.com/influxdata/chronograf/pull/1385): Combine the measurements and tags columns in the Data Explorer and implement a new design for applying functions to fields
  1. [#602](https://github.com/influxdata/chronograf/pull/602): Normalize the terminology in Chronograf
  1. [#1392](https://github.com/influxdata/chronograf/pull/1392): Make overlays full-screen
  1. [#1395](https://github.com/influxdata/chronograf/pull/1395):Change the default global time range to past 1 hour
  1. [#1439](https://github.com/influxdata/chronograf/pull/1439): Add Source Indicator icon to the Configuration and Admin pages

## v1.2.0-beta10 [2017-04-28]

### Bug Fixes
  1. [#1337](https://github.com/influxdata/chronograf/pull/1337): Add support for blank hostnames on the Host List page
  1. [#1340](https://github.com/influxdata/chronograf/pull/1340): Fix case where the Explorer and cell editor falsely assumed there was no active query
  1. [#1338](https://github.com/influxdata/chronograf/pull/1338): Require url and name when adding a new source
  1. [#1348](https://github.com/influxdata/chronograf/pull/1348): Fix broken `Add Kapacitor` link on the Alerts page - thank you, @nickysemenza

### Features

  1. [#1154](https://github.com/influxdata/chronograf/issues/1154): Add template variables to Chronograf's customized dashboards
  1. [#1351](https://github.com/influxdata/chronograf/pull/1351): Add a canned dashboard for [phpfpm](https://github.com/influxdata/telegraf/tree/master/plugins/inputs/phpfpm) - thank you, @nickysemenza

### UI Improvements
  1. [#1335](https://github.com/influxdata/chronograf/pull/1335): Improve UX for sanitized Kapacitor event handler settings
  1. [#1342](https://github.com/influxdata/chronograf/pull/1342): Fix DB Management's abrupt database sort; only sort databases after refresh/returning to page
  1. [#1344](https://github.com/influxdata/chronograf/pull/1344): Remove the empty, default Kubernetes dashboard
  1. [#1340](https://github.com/influxdata/chronograf/pull/1340): Automatically switch to table view the query is a meta query

## v1.2.0-beta9 [2017-04-21]

### Bug Fixes
  1. [#1257](https://github.com/influxdata/chronograf/issues/1257): Fix function selection in the query builder
  1. [#1244](https://github.com/influxdata/chronograf/pull/1244): Fix the environment variable name for Google client secret
  1. [#1269](https://github.com/influxdata/chronograf/issues/1269): Add more functionality to the explorer's query generation process
  1. [#1318](https://github.com/influxdata/chronograf/issues/1318): Fix JWT refresh for auth-durations of zero and less than five minutes
  1. [#1332](https://github.com/influxdata/chronograf/pull/1332): Remove table toggle from dashboard visualization
  1. [#1335](https://github.com/influxdata/chronograf/pull/1335): Improve UX for sanitized kapacitor settings


### Features
  1. [#1292](https://github.com/influxdata/chronograf/pull/1292): Introduce Template Variable Manager
  1. [#1232](https://github.com/influxdata/chronograf/pull/1232): Fuse the query builder and raw query editor
  1. [#1265](https://github.com/influxdata/chronograf/pull/1265): Refactor the router to use auth and force /login route when auth expires
  1. [#1286](https://github.com/influxdata/chronograf/pull/1286): Add refreshing JWTs for authentication
  1. [#1316](https://github.com/influxdata/chronograf/pull/1316): Add templates API scoped within a dashboard
  1. [#1311](https://github.com/influxdata/chronograf/pull/1311): Display currently selected values in TVControlBar
  1. [#1315](https://github.com/influxdata/chronograf/pull/1315): Send selected TV values to proxy
  1. [#1302](https://github.com/influxdata/chronograf/pull/1302): Add support for multiple Kapacitors per InfluxDB source

### UI Improvements
  1. [#1259](https://github.com/influxdata/chronograf/pull/1259): Add a default display for empty dashboard
  1. [#1258](https://github.com/influxdata/chronograf/pull/1258): Display Kapacitor alert endpoint options as radio button group
  1. [#1321](https://github.com/influxdata/chronograf/pull/1321): Add yellow color to UI, Query Editor warnings are now appropriately colored

## v1.2.0-beta8 [2017-04-07]

### Bug Fixes
  1. [#1104](https://github.com/influxdata/chronograf/pull/1104): Fix Windows hosts on the host list page
  1. [#1125](https://github.com/influxdata/chronograf/pull/1125): Show cell name when editing dashboard cells
  1. [#1134](https://github.com/influxdata/chronograf/pull/1134): Fix Enterprise Kapacitor authentication
  1. [#1142](https://github.com/influxdata/chronograf/pull/1142): Fix Telegram Kapacitor configuration to display the correct disableNotification setting
  1. [#1124](https://github.com/influxdata/chronograf/pull/1124): Fix broken graph spinner in the explorer and when editing dashboard cells
  1. [#1124](https://github.com/influxdata/chronograf/pull/1124): Fix obscured legends in dashboards
  1. [#1149](https://github.com/influxdata/chronograf/pull/1149): Exit presentation mode on dashboards when using the browser back button
  1. [#1152](https://github.com/influxdata/chronograf/pull/1152): Widen single column results in the explorer
  1. [#1164](https://github.com/influxdata/chronograf/pull/1164): Restore ability to save raw queries to a dashboard cell
  1. [#1115](https://github.com/influxdata/chronograf/pull/1115): Fix `--basepath` issue where content would fail to render under certain circumstances
  1. [#1173](https://github.com/influxdata/chronograf/pull/1173): Actually save emails in Kapacitor alerts
  1. [#1178](https://github.com/influxdata/chronograf/pull/1178): Ensure Safari renders the explorer and CellEditorOverlay correctly
  1. [#1182](https://github.com/influxdata/chronograf/pull/1182): Fix empty tags for non-default retention policies
  1. [#1179](https://github.com/influxdata/chronograf/pull/1179): Render databases without retention policies on the admin page
  1. [#1128](https://github.com/influxdata/chronograf/pull/1128): Fix dashboard cell repositioning 👻
  1. [#1189](https://github.com/influxdata/chronograf/pull/1189): Improve dashboard cell renaming UX
  1. [#1202](https://github.com/influxdata/chronograf/pull/1202): Fix server returning unquoted InfluxQL keyword identifiers (e.g. `mean(count)`)
  1. [#1203](https://github.com/influxdata/chronograf/pull/1203): Fix redirect with authentication in Chronograf for InfluxEnterprise
  1. [#1095](https://github.com/influxdata/chronograf/pull/1095): Restore the logout button
  1. [#1209](https://github.com/influxdata/chronograf/pull/1209): Ask for the HipChat subdomain instead of the entire HipChat URL in the HipChat Kapacitor configuration
  1. [#1223](https://github.com/influxdata/chronograf/pull/1223): Use vhost as Chronograf's proxy to Kapacitor
  1. [#1205](https://github.com/influxdata/chronograf/pull/1205): Allow initial source to be an InfluxEnterprise source

### Features
  1. [#1112](https://github.com/influxdata/chronograf/pull/1112): Add ability to delete a dashboard
  1. [#1120](https://github.com/influxdata/chronograf/pull/1120): Allow admins to update user passwords
  1. [#1129](https://github.com/influxdata/chronograf/pull/1129): Allow InfluxDB and Kapacitor configuration via environment vars or CLI options
  1. [#1130](https://github.com/influxdata/chronograf/pull/1130): Add loading spinner to the alert history page
  1. [#1168](https://github.com/influxdata/chronograf/pull/1168): Expand support for `--basepath` on some load balancers
  1. [#1204](https://github.com/influxdata/chronograf/pull/1204): Add Slack channel per Kapacitor alert rule configuration
  1. [#1119](https://github.com/influxdata/chronograf/pull/1119): Add new auth duration CLI option; add client heartbeat
  1. [#1207](https://github.com/influxdata/chronograf/pull/1207): Add support for custom OAuth2 providers
  1. [#1212](https://github.com/influxdata/chronograf/pull/1212): Add meta query templates and loading animation to the RawQueryEditor
  1. [#1221](https://github.com/influxdata/chronograf/pull/1221): Remove the default query from empty cells on dashboards
  1. [#1101](https://github.com/influxdata/chronograf/pull/1101): Compress InfluxQL responses with gzip

### UI Improvements
  1. [#1132](https://github.com/influxdata/chronograf/pull/1132): Show blue strip next to active tab on the sidebar
  1. [#1135](https://github.com/influxdata/chronograf/pull/1135): Clarify Kapacitor alert configuration for Telegram
  1. [#1137](https://github.com/influxdata/chronograf/pull/1137): Clarify Kapacitor alert configuration for HipChat
  1. [#1136](https://github.com/influxdata/chronograf/pull/1136): Remove series highlighting in line graphs
  1. [#1124](https://github.com/influxdata/chronograf/pull/1124): Polish UI:
    * Polish dashboard cell drag interaction
    * Use Hover-To-Reveal UI pattern in all tables
    * Clarify source Indicator & Graph Tips
    * Improve DB Management page UI
  1. [#1187](https://github.com/influxdata/chronograf/pull/1187): Replace kill query confirmation modal with confirm buttons
  1. [#1185](https://github.com/influxdata/chronograf/pull/1185): Alphabetically sort databases and retention policies on the admin page
  1. [#1199](https://github.com/influxdata/chronograf/pull/1199): Move rename cell functionality to cell dropdown menu
  1. [#1211](https://github.com/influxdata/chronograf/pull/1211): Reverse the positioning of the graph visualization and the query builder on the Data Explorer page
  1. [#1222](https://github.com/influxdata/chronograf/pull/1222): Isolate cell repositioning to just those affected by adding a new cell

## v1.2.0-beta7 [2017-03-28]
### Bug Fixes
  1. [#1008](https://github.com/influxdata/chronograf/issues/1008): Fix unexpected redirection to create sources page when deleting a source
  1. [#1067](https://github.com/influxdata/chronograf/issues/1067): Fix issue creating retention policies
  1. [#1068](https://github.com/influxdata/chronograf/issues/1068): Fix issue deleting databases
  1. [#1078](https://github.com/influxdata/chronograf/issues/1078): Fix cell resizing in dashboards
  1. [#1070](https://github.com/influxdata/chronograf/issues/1070): Save GROUP BY tag(s) clauses on dashboards
  1. [#1086](https://github.com/influxdata/chronograf/issues/1086): Fix validation for deleting databases

### Features

### UI Improvements
  1. [#1092](https://github.com/influxdata/chronograf/pull/1092): Persist and render Dashboard Cell groupby queries


## v1.2.0-beta6 [2017-03-24]

### Bug Fixes
  1. [#1065](https://github.com/influxdata/chronograf/pull/1065): Add functionality to the `save` and `cancel` buttons on editable dashboards
  2. [#1069](https://github.com/influxdata/chronograf/pull/1069): Make graphs on pre-created dashboards un-editable
  3. [#1085](https://github.com/influxdata/chronograf/pull/1085): Make graphs resizable again
  4. [#1087](https://github.com/influxdata/chronograf/pull/1087): Hosts page now displays proper loading, host count, and error messages.

### Features
  1. [#1056](https://github.com/influxdata/chronograf/pull/1056): Add ability to add a dashboard cell
  2. [#1020](https://github.com/influxdata/chronograf/pull/1020): Allow users to edit cell names on dashboards
  3. [#1015](https://github.com/influxdata/chronograf/pull/1015): Add ability to edit a dashboard cell
  4. [#832](https://github.com/influxdata/chronograf/issues/832): Add a database and retention policy management page
  5. [#1035](https://github.com/influxdata/chronograf/pull/1035): Add ability to move and edit queries between raw InfluxQL mode and Query Builder mode

### UI Improvements

## v1.2.0-beta5 [2017-03-10]

### Bug Fixes
  1. [#936](https://github.com/influxdata/chronograf/pull/936): Fix leaking sockets for InfluxQL queries
  2. [#967](https://github.com/influxdata/chronograf/pull/967): Fix flash of empty graph on auto-refresh when no results were previously returned from a query
  3. [#968](https://github.com/influxdata/chronograf/issue/968): Fix wrong database used in dashboards

### Features
  1. [#993](https://github.com/influxdata/chronograf/pull/993): Add Admin page for managing users, roles, and permissions for [OSS InfluxDB](https://github.com/influxdata/influxdb) and InfluxData's [Enterprise](https://docs.influxdata.com/enterprise/v1.2/) product
  2. [#993](https://github.com/influxdata/chronograf/pull/993): Add Query Management features including the ability to view active queries and stop queries

### UI Improvements
  1. [#989](https://github.com/influxdata/chronograf/pull/989) Add a canned dashboard for mesos
  2. [#993](https://github.com/influxdata/chronograf/pull/993): Improve the multi-select dropdown
  3. [#993](https://github.com/influxdata/chronograf/pull/993): Provide better error information to users

## v1.2.0-beta4 [2017-02-24]

### Bug Fixes
  1. [#882](https://github.com/influxdata/chronograf/pull/882): Fix y-axis graph padding
  2. [#907](https://github.com/influxdata/chronograf/pull/907): Fix react-router warning
  3. [#926](https://github.com/influxdata/chronograf/pull/926): Fix Kapacitor RuleGraph display

### Features
  1. [#873](https://github.com/influxdata/chronograf/pull/873): Add [TLS](https://github.com/influxdata/chronograf/blob/master/docs/tls.md) support
  2. [#885](https://github.com/influxdata/chronograf/issues/885): Add presentation mode to the dashboard page
  3. [#891](https://github.com/influxdata/chronograf/issues/891): Make dashboard visualizations draggable
  4. [#892](https://github.com/influxdata/chronograf/issues/891): Make dashboard visualizations resizable
  5. [#893](https://github.com/influxdata/chronograf/issues/893): Persist dashboard visualization position
  6. [#922](https://github.com/influxdata/chronograf/issues/922): Additional OAuth2 support for [Heroku](https://github.com/influxdata/chronograf/blob/master/docs/auth.md#heroku) and [Google](https://github.com/influxdata/chronograf/blob/master/docs/auth.md#google)
  7. [#781](https://github.com/influxdata/chronograf/issues/781): Add global auto-refresh dropdown to all graph dashboards

### UI Improvements
  1. [#905](https://github.com/influxdata/chronograf/pull/905): Make scroll bar thumb element bigger
  2. [#917](https://github.com/influxdata/chronograf/pull/917): Simplify the sidebar
  3. [#920](https://github.com/influxdata/chronograf/pull/920): Display stacked and step plot graph types
  4. [#851](https://github.com/influxdata/chronograf/pull/851): Add configuration for [InfluxEnterprise](https://portal.influxdata.com/) meta nodes
  5. [#916](https://github.com/influxdata/chronograf/pull/916): Dynamically scale font size based on resolution

## v1.2.0-beta3 [2017-02-15]

### Bug Fixes
  1. [#879](https://github.com/influxdata/chronograf/pull/879): Fix several Kapacitor configuration page state bugs: [#875](https://github.com/influxdata/chronograf/issues/875), [#876](https://github.com/influxdata/chronograf/issues/876), [#878](https://github.com/influxdata/chronograf/issues/878)
  2. [#872](https://github.com/influxdata/chronograf/pull/872): Fix incorrect data source response

### Features
  1. [#896](https://github.com/influxdata/chronograf/pull/896) Add more docker stats

## v1.2.0-beta2 [2017-02-10]

### Bug Fixes
  1. [#865](https://github.com/influxdata/chronograf/issues/865): Support for String fields compare Kapacitor rules in Chronograf UI

### Features
  1. [#838](https://github.com/influxdata/chronograf/issues/838): Add [detail node](https://docs.influxdata.com/kapacitor/latest/nodes/alert_node/#details) to Kapacitor alerts
  2. [#847](https://github.com/influxdata/chronograf/issues/847): Enable and disable Kapacitor alerts from the alert manager page
  3. [#853](https://github.com/influxdata/chronograf/issues/853): Update builds to use yarn over npm install
  4. [#860](https://github.com/influxdata/chronograf/issues/860): Add gzip encoding and caching of static assets to server
  5. [#864](https://github.com/influxdata/chronograf/issues/864): Add support to Kapacitor rule alert configuration for:
    - HTTP
    - TCP
    - Exec
    - SMTP
    - Alerta

### UI Improvements
  1. [#822](https://github.com/influxdata/chronograf/issues/822): Simplify and improve the layout of the Data Explorer
    - The Data Explorer's intention and purpose has always been the ad hoc and ephemeral exploration of your schema and data.
      The concept of `Exploration` sessions and `Panels` betrayed this initial intention. The DE turned into a "poor man's"
      dashboarding tool. In turn, this introduced complexity in the code and the UI. In the future if I want to save, manipulate,
      and view multiple visualizations this will be done more efficiently and effectively in our dashboarding solution.

## v1.2.0-beta1 [2017-01-27]

### Bug Fixes
  1. [#788](https://github.com/influxdata/chronograf/pull/788): Fix missing fields in data explorer when using non-default retention policy
  2. [#774](https://github.com/influxdata/chronograf/issues/774): Fix gaps in layouts for hosts

### Features
  1. [#779](https://github.com/influxdata/chronograf/issues/779): Add layout for telegraf's diskio system plugin
  2. [#810](https://github.com/influxdata/chronograf/issues/810): Add layout for telegraf's net system plugin
  3. [#811](https://github.com/influxdata/chronograf/issues/811): Add layout for telegraf's procstat plugin
  4. [#737](https://github.com/influxdata/chronograf/issues/737): Add GUI for OpsGenie kapacitor alert service
  5. [#814](https://github.com/influxdata/chronograf/issues/814): Allows Chronograf to be mounted under any arbitrary URL path using the `--basepath` flag.

## v1.1.0-beta6 [2017-01-13]
### Bug Fixes
  1. [#748](https://github.com/influxdata/chronograf/pull/748): Fix missing kapacitors on source index page
  2. [#755](https://github.com/influxdata/chronograf/pull/755): Fix kapacitor basic auth proxying
  3. [#704](https://github.com/influxdata/chronograf/issues/704): Fix RPM and DEB install script and systemd unit file

### Features
  1. [#660](https://github.com/influxdata/chronograf/issues/660): Add option to accept any certificate from InfluxDB
  2. [#733](https://github.com/influxdata/chronograf/pull/733): Add optional Github organization membership checks to authentication
  3. [#564](https://github.com/influxdata/chronograf/issues/564): Add RabbitMQ pre-canned layout
  4. [#706](https://github.com/influxdata/chronograf/issues/706): Alerts on threshold where value is inside of range
  5. [#707](https://github.com/influxdata/chronograf/issues/707): Alerts on threshold where value is outside of range
  6. [#772](https://github.com/influxdata/chronograf/pull/772): Add X-Chronograf-Version header to all requests

### UI Improvements
  1. [#766](https://github.com/influxdata/chronograf/pull/766): Add click-to-insert functionality to rule message templates

## v1.1.0-beta5 [2017-01-05]

### Bug Fixes
  1. [#693](https://github.com/influxdata/chronograf/issues/693): Fix corrupted MongoDB pre-canned layout
  2. [#714](https://github.com/influxdata/chronograf/issues/714): Relative rules check data in the wrong direction
  3. [#718](https://github.com/influxdata/chronograf/issues/718): Fix bug that stopped apps from displaying

## v1.1.0-beta4 [2016-12-30]

### Features
  1. [#691](https://github.com/influxdata/chronograf/issues/691): Add server-side dashboard API
  2. [#709](https://github.com/influxdata/chronograf/pull/709): Add kapacitor range alerting to API
  3. [#672](https://github.com/influxdata/chronograf/pull/672): Added visual indicator for down hosts
  4. [#612](https://github.com/influxdata/chronograf/issues/612): Add dashboard menu

### Bug Fixes
  1. [679](https://github.com/influxdata/chronograf/issues/679): Fix version display

## v1.1.0-beta3 [2016-12-16]

### Features
  1. [#610](https://github.com/influxdata/chronograf/issues/610): Add ability to edit raw text queries in the Data Explorer

### UI Improvements
  1. [#688](https://github.com/influxdata/chronograf/issues/688): Add ability to visually distinguish queries in the Data Explorer
  1. [#618](https://github.com/influxdata/chronograf/issues/618): Add measurement name and field key to the query tab in the Data Explorer
  1. [#698](https://github.com/influxdata/chronograf/issues/698): Add color differentiation for Kapacitor alert levels
  1. [#698](https://github.com/influxdata/chronograf/issues/698): Clarify an empty Kapacitor configuration on the InfluxDB Sources page
  1. [#676](https://github.com/influxdata/chronograf/issues/676): Streamline the function selector in the Data Explorer

### Bug Fixes
  1. [#652](https://github.com/influxdata/chronograf/issues/652),[#670](https://github.com/influxdata/chronograf/issues/670): Allow text selecting in text box inputs
  2. [#679](https://github.com/influxdata/chronograf/issues/679): Add version information to the nightly builds
  3. [#675](https://github.com/influxdata/chronograf/issues/675): Fix user flow for Kapacitor connect

## v1.1.0-beta2 [2016-12-09]

### Features
  1. [#624](https://github.com/influxdata/chronograf/issues/624): Add time range selection to kapacitor alert rules
  1. Update Go to 1.7.4

### Bug Fixes
  1. [#664](https://github.com/influxdata/chronograf/issues/664): Fix Content-Type of single-page app to always be text/html
  1. [#671](https://github.com/influxdata/chronograf/issues/671): Fix multiple influxdb source freezing page

## v1.1.0-beta1 [2016-12-06]
### Layouts
  1. [#575](https://github.com/influxdata/chronograf/issues/556): Varnish Layout
  2. [#535](https://github.com/influxdata/chronograf/issues/535): Elasticsearch Layout

### Features
  1. [#565](https://github.com/influxdata/chronograf/issues/565) [#246](https://github.com/influxdata/chronograf/issues/246) [#234](https://github.com/influxdata/chronograf/issues/234) [#311](https://github.com/influxdata/chronograf/issues/311) Github Oauth login
  2. [#487](https://github.com/influxdata/chronograf/issues/487): Warn users if they are using a kapacitor instance that is configured to use an influxdb instance that does not match the current source
  3. [#597](https://github.com/influxdata/chronograf/issues/597): Filter host by series tags
  4. [#568](https://github.com/influxdata/chronograf/issues/568): [#569](https://github.com/influxdata/chronograf/issues/569): Add support for multiple y-axis, labels, and ranges
  5. [#605](https://github.com/influxdata/chronograf/issues/605): Singlestat visualization type in host view
  5. [#607](https://github.com/influxdata/chronograf/issues/607): Singlestat and line graph visualization type in host view

### Bug Fixes
  1. [#536](https://github.com/influxdata/chronograf/issues/536) Redirect the user to the kapacitor config screen if they are attempting to view or edit alerts without a configured kapacitor
  2. [#539](https://github.com/influxdata/chronograf/issues/539) Zoom works only on the first graph of a layout
  3. [#494](https://github.com/influxdata/chronograf/issues/494) Layouts should only be displayed when the measurement is present
  4. [#588](https://github.com/influxdata/chronograf/issues/588) Unable to connect to source
  5. [#586](https://github.com/influxdata/chronograf/issues/586) Allow telegraf database in non-default locations
  6. [#542](https://github.com/influxdata/chronograf/issues/542) Graphs in layouts do not show up in the order of the layout definition
  7. [#574](https://github.com/influxdata/chronograf/issues/574): Fix broken graphs on Postgres Layouts by adding aggregates
  8. [#644](https://github.com/influxdata/chronograf/pull/644): Fix bug that stopped apps from displaying
  9. [#510](https://github.com/influxdata/chronograf/issues/510): Fix connect button

## v1.1-alpha [2016-11-14]

### Release Notes

This is the initial alpha release of Chronograf 1.1.<|MERGE_RESOLUTION|>--- conflicted
+++ resolved
@@ -1,11 +1,9 @@
 ## v1.4.2.0 [unreleased]
 ### Features
 ### UI Improvements
-<<<<<<< HEAD
 1. [#2848](https://github.com/influxdata/chronograf/pull/2848): Add ability to set a prefix and suffix on Single Stat and Gauge cell types
-=======
 1. [#2831](https://github.com/influxdata/chronograf/pull/2831): Rename 'Create Alerts' page to 'Manage Tasks'; Redesign page to improve clarity of purpose
->>>>>>> a647bdd4
+
 ### Bug Fixes
 1. [#2821](https://github.com/influxdata/chronograf/pull/2821): Save only selected template variable values into dashboards for non csv template variables
 1. [#2842](https://github.com/influxdata/chronograf/pull/2842): Use Generic APIKey for Oauth2 group lookup
